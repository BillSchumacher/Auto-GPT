import json
import random
import commands as cmd
from memory.pinecone import PineconeMemory
from memory.redismem import RedisMemory
import data
import chat
from colorama import Fore, Style
from spinner import Spinner
import time
import speak
from enum import Enum, auto
import sys
from config import Config
from json_parser import fix_and_parse_json
from ai_config import AIConfig
import traceback
import yaml
import argparse


def print_to_console(
        title,
        title_color,
        content,
        speak_text=False,
        min_typing_speed=0.05,
        max_typing_speed=0.01):
    global cfg
    if speak_text and cfg.speak_mode:
        speak.say_text(f"{title}. {content}")
    print(title_color + title + " " + Style.RESET_ALL, end="")
    if content:
        if isinstance(content, list):
            content = " ".join(content)
        words = content.split()
        for i, word in enumerate(words):
            print(word, end="", flush=True)
            if i < len(words) - 1:
                print(" ", end="", flush=True)
            typing_speed = random.uniform(min_typing_speed, max_typing_speed)
            time.sleep(typing_speed)
            # type faster after each word
            min_typing_speed = min_typing_speed * 0.95
            max_typing_speed = max_typing_speed * 0.95
    print()


def print_assistant_thoughts(assistant_reply):
    global ai_name
    global cfg
    try:
        # Parse and print Assistant response
        assistant_reply_json = fix_and_parse_json(assistant_reply)

        # Check if assistant_reply_json is a string and attempt to parse it into a JSON object
        if isinstance(assistant_reply_json, str):
            try:
                assistant_reply_json = json.loads(assistant_reply_json)
            except json.JSONDecodeError as e:
                print_to_console("Error: Invalid JSON\n", Fore.RED, assistant_reply)
                assistant_reply_json = {}

        assistant_thoughts_reasoning = None
        assistant_thoughts_plan = None
        assistant_thoughts_speak = None
        assistant_thoughts_criticism = None
        assistant_thoughts = assistant_reply_json.get("thoughts", {})
        assistant_thoughts_text = assistant_thoughts.get("text")

        if assistant_thoughts:
            assistant_thoughts_reasoning = assistant_thoughts.get("reasoning")
            assistant_thoughts_plan = assistant_thoughts.get("plan")
            assistant_thoughts_criticism = assistant_thoughts.get("criticism")
            assistant_thoughts_speak = assistant_thoughts.get("speak")

        print_to_console(f"{ai_name.upper()} THOUGHTS:", Fore.YELLOW, assistant_thoughts_text)
        print_to_console("REASONING:", Fore.YELLOW, assistant_thoughts_reasoning)

        if assistant_thoughts_plan:
            print_to_console("PLAN:", Fore.YELLOW, "")
            # If it's a list, join it into a string
            if isinstance(assistant_thoughts_plan, list):
                assistant_thoughts_plan = "\n".join(assistant_thoughts_plan)
            elif isinstance(assistant_thoughts_plan, dict):
                assistant_thoughts_plan = str(assistant_thoughts_plan)

            # Split the input_string using the newline character and dashes
            lines = assistant_thoughts_plan.split('\n')
            for line in lines:
                line = line.lstrip("- ")
                print_to_console("- ", Fore.GREEN, line.strip())

        print_to_console("CRITICISM:", Fore.YELLOW, assistant_thoughts_criticism)
        # Speak the assistant's thoughts
        if cfg.speak_mode and assistant_thoughts_speak:
            speak.say_text(assistant_thoughts_speak)

    except json.decoder.JSONDecodeError:
        print_to_console("Error: Invalid JSON\n", Fore.RED, assistant_reply)

    # All other errors, return "Error: + error message"
    except Exception as e:
        call_stack = traceback.format_exc()
        print_to_console("Error: \n", Fore.RED, call_stack)


def load_variables(config_file="config.yaml"):
    # Load variables from yaml file if it exists
    try:
        with open(config_file) as file:
            config = yaml.load(file, Loader=yaml.FullLoader)
        ai_name = config.get("ai_name")
        ai_role = config.get("ai_role")
        ai_goals = config.get("ai_goals")
    except FileNotFoundError:
        ai_name = ""
        ai_role = ""
        ai_goals = []

    # Prompt the user for input if config file is missing or empty values
    if not ai_name:
        ai_name = input("Name your AI: ")
        if ai_name == "":
            ai_name = "Entrepreneur-GPT"

    if not ai_role:        
        ai_role = input(f"{ai_name} is: ")
        if ai_role == "":
            ai_role = "an AI designed to autonomously develop and run businesses with the sole goal of increasing your net worth."

    if not ai_goals:
        print("Enter up to 5 goals for your AI: ")
        print("For example: \nIncrease net worth, Grow Twitter Account, Develop and manage multiple businesses autonomously'")
        print("Enter nothing to load defaults, enter nothing when finished.")
        ai_goals = []
        for i in range(5):
            ai_goal = input(f"Goal {i+1}: ")
            if ai_goal == "":
                break
            ai_goals.append(ai_goal)
        if len(ai_goals) == 0:
            ai_goals = ["Increase net worth", "Grow Twitter Account", "Develop and manage multiple businesses autonomously"]
         
    # Save variables to yaml file
    config = {"ai_name": ai_name, "ai_role": ai_role, "ai_goals": ai_goals}
    with open(config_file, "w") as file:
        documents = yaml.dump(config, file)

    prompt = data.load_prompt()
    prompt_start = """Your decisions must always be made independently without seeking user assistance. Play to your strengths as an LLM and pursue simple strategies with no legal complications."""

    # Construct full prompt
    full_prompt = f"You are {ai_name}, {ai_role}\n{prompt_start}\n\nGOALS:\n\n"
    for i, goal in enumerate(ai_goals):
        full_prompt += f"{i+1}. {goal}\n"

    full_prompt += f"\n\n{prompt}"
    return full_prompt


def construct_prompt():
    config = AIConfig.load()
    if config.ai_name:
        print_to_console(
            f"Welcome back! ",
            Fore.GREEN,
            f"Would you like me to return to being {config.ai_name}?",
            speak_text=True)
        should_continue = input(f"""Continue with the last settings? 
Name:  {config.ai_name}
Role:  {config.ai_role}
Goals: {config.ai_goals}  
Continue (y/n): """)
        if should_continue.lower() == "n":
            config = AIConfig()

    if not config.ai_name:         
        config = prompt_user()
        config.save()

    # Get rid of this global:
    global ai_name
    ai_name = config.ai_name
    
    full_prompt = config.construct_full_prompt()
    return full_prompt


def prompt_user():
    ai_name = ""
    # Construct the prompt
    print_to_console(
        "Welcome to Auto-GPT! ",
        Fore.GREEN,
        "Enter the name of your AI and its role below. Entering nothing will load defaults.",
        speak_text=True)

    # Get AI Name from User
    print_to_console(
        "Name your AI: ",
        Fore.GREEN,
        "For example, 'Entrepreneur-GPT'")
    ai_name = input("AI Name: ")
    if ai_name == "":
        ai_name = "Entrepreneur-GPT"

    print_to_console(
        f"{ai_name} here!",
        Fore.LIGHTBLUE_EX,
        "I am at your service.",
        speak_text=True)

    # Get AI Role from User
    print_to_console(
        "Describe your AI's role: ",
        Fore.GREEN,
        "For example, 'an AI designed to autonomously develop and run businesses with the sole goal of increasing your net worth.'")
    ai_role = input(f"{ai_name} is: ")
    if ai_role == "":
        ai_role = "an AI designed to autonomously develop and run businesses with the sole goal of increasing your net worth."

    # Enter up to 5 goals for the AI
    print_to_console(
        "Enter up to 5 goals for your AI: ",
        Fore.GREEN,
        "For example: \nIncrease net worth, Grow Twitter Account, Develop and manage multiple businesses autonomously'")
    print("Enter nothing to load defaults, enter nothing when finished.", flush=True)
    ai_goals = []
    for i in range(5):
        ai_goal = input(f"{Fore.LIGHTBLUE_EX}Goal{Style.RESET_ALL} {i+1}: ")
        if ai_goal == "":
            break
        ai_goals.append(ai_goal)
    if len(ai_goals) == 0:
        ai_goals = ["Increase net worth", "Grow Twitter Account",
                    "Develop and manage multiple businesses autonomously"]

    config = AIConfig(ai_name, ai_role, ai_goals)
    return config

def parse_arguments():
    global cfg
    cfg.set_continuous_mode(False)
    cfg.set_speak_mode(False)
    
    parser = argparse.ArgumentParser(description='Process arguments.')
    parser.add_argument('--continuous', action='store_true', help='Enable Continuous Mode')
    parser.add_argument('--speak', action='store_true', help='Enable Speak Mode')
    parser.add_argument('--debug', action='store_true', help='Enable Debug Mode')
    parser.add_argument('--gpt3only', action='store_true', help='Enable GPT3.5 Only Mode')
    args = parser.parse_args()

    if args.continuous:
        print_to_console("Continuous Mode: ", Fore.RED, "ENABLED")
        print_to_console(
            "WARNING: ",
            Fore.RED,
            "Continuous mode is not recommended. It is potentially dangerous and may cause your AI to run forever or carry out actions you would not usually authorise. Use at your own risk.")
        cfg.set_continuous_mode(True)

    if args.speak:
        print_to_console("Speak Mode: ", Fore.GREEN, "ENABLED")
        cfg.set_speak_mode(True)

    if args.gpt3only:
        print_to_console("GPT3.5 Only Mode: ", Fore.GREEN, "ENABLED")
        cfg.set_smart_llm_model(cfg.fast_llm_model)


# TODO: fill in llm values here

cfg = Config()
parse_arguments()
ai_name = ""
prompt = construct_prompt()
# print(prompt)
# Initialize variables
full_message_history = []
result = None
next_action_count = 0
# Make a constant:
user_input = "Determine which next command to use, and respond using the format specified above:"

# raise an exception if pinecone_api_key or region is not provided
if not cfg.pinecone_api_key or not cfg.pinecone_region: raise Exception("Please provide pinecone_api_key and pinecone_region")
# Initialize memory and make sure it is empty.
# this is particularly important for indexing and referencing pinecone memory
<<<<<<< HEAD
if cfg.memory_backend == "pinecone":
    memory = PineconeMemory(cfg)
    memory.clear()
else:
    memory = RedisMemory(cfg)

=======
memory = PineconeMemory()
memory.clear()
>>>>>>> 7e108d8a
print('Using memory of type: ' + memory.__class__.__name__)

# Interaction Loop
while True:
    # Send message to AI, get response
    with Spinner("Thinking... "):
        assistant_reply = chat.chat_with_ai(
            prompt,
            user_input,
            full_message_history,
            memory,
            cfg.fast_token_limit) # TODO: This hardcodes the model to use GPT3.5. Make this an argument

    # Print Assistant thoughts
    print_assistant_thoughts(assistant_reply)

    # Get command name and arguments
    try:
        command_name, arguments = cmd.get_command(assistant_reply)
    except Exception as e:
        print_to_console("Error: \n", Fore.RED, str(e))

    if not cfg.continuous_mode and next_action_count == 0:
        ### GET USER AUTHORIZATION TO EXECUTE COMMAND ###
        # Get key press: Prompt the user to press enter to continue or escape
        # to exit
        user_input = ""
        print_to_console(
            "NEXT ACTION: ",
            Fore.CYAN,
            f"COMMAND = {Fore.CYAN}{command_name}{Style.RESET_ALL}  ARGUMENTS = {Fore.CYAN}{arguments}{Style.RESET_ALL}")
        print(
            f"Enter 'y' to authorise command, 'y -N' to run N continuous commands, 'n' to exit program, or enter feedback for {ai_name}...",
            flush=True)
        while True:
            console_input = input(Fore.MAGENTA + "Input:" + Style.RESET_ALL)
            if console_input.lower() == "y":
                user_input = "GENERATE NEXT COMMAND JSON"
                break
            elif console_input.lower().startswith("y -"):
                try:
                    next_action_count = abs(int(console_input.split(" ")[1]))
                    user_input = "GENERATE NEXT COMMAND JSON"
                except ValueError:
                    print("Invalid input format. Please enter 'y -n' where n is the number of continuous tasks.")
                    continue
                break
            elif console_input.lower() == "n":
                user_input = "EXIT"
                break
            else:
                user_input = console_input
                command_name = "human_feedback"
                break

        if user_input == "GENERATE NEXT COMMAND JSON":
            print_to_console(
            "-=-=-=-=-=-=-= COMMAND AUTHORISED BY USER -=-=-=-=-=-=-=",
            Fore.MAGENTA,
            "")
        elif user_input == "EXIT":
            print("Exiting...", flush=True)
            break
    else:
        # Print command
        print_to_console(
            "NEXT ACTION: ",
            Fore.CYAN,
            f"COMMAND = {Fore.CYAN}{command_name}{Style.RESET_ALL}  ARGUMENTS = {Fore.CYAN}{arguments}{Style.RESET_ALL}")

    # Execute command
    if command_name.lower() == "error":
        result = f"Command {command_name} threw the following error: " + arguments
    elif command_name == "human_feedback":
        result = f"Human feedback: {user_input}"
    else:
        result = f"Command {command_name} returned: {cmd.execute_command(command_name, arguments)}"
        if next_action_count > 0:
            next_action_count -= 1

    memory_to_add = f"Assistant Reply: {assistant_reply} " \
                    f"\nResult: {result} " \
                    f"\nHuman Feedback: {user_input} "

    memory.add(memory_to_add)

    # Check if there's a result from the command append it to the message
    # history
    if result is not None:
        full_message_history.append(chat.create_chat_message("system", result))
        print_to_console("SYSTEM: ", Fore.YELLOW, result)
    else:
        full_message_history.append(
            chat.create_chat_message(
                "system", "Unable to execute command"))
        print_to_console("SYSTEM: ", Fore.YELLOW, "Unable to execute command")
<|MERGE_RESOLUTION|>--- conflicted
+++ resolved
@@ -286,17 +286,8 @@
 if not cfg.pinecone_api_key or not cfg.pinecone_region: raise Exception("Please provide pinecone_api_key and pinecone_region")
 # Initialize memory and make sure it is empty.
 # this is particularly important for indexing and referencing pinecone memory
-<<<<<<< HEAD
-if cfg.memory_backend == "pinecone":
-    memory = PineconeMemory(cfg)
-    memory.clear()
-else:
-    memory = RedisMemory(cfg)
-
-=======
 memory = PineconeMemory()
 memory.clear()
->>>>>>> 7e108d8a
 print('Using memory of type: ' + memory.__class__.__name__)
 
 # Interaction Loop
