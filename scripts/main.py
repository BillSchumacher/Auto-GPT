--- conflicted
+++ resolved
@@ -1,12 +1,7 @@
 import json
 import random
 import commands as cmd
-<<<<<<< HEAD
-from memory.pinecone import PineconeMemory
-from memory.redismem import RedisMemory
-=======
 from memory import get_memory
->>>>>>> a34c51bf
 import data
 import chat
 from colorama import Fore, Style
