--- conflicted
+++ resolved
@@ -7,11 +7,7 @@
 
 
 def execute_python_file(file):
-<<<<<<< HEAD
-=======
     """Execute a Python file in a Docker container and return the output"""
-    workspace_folder = "auto_gpt_workspace"
->>>>>>> 4d42e14d
 
     print (f"Executing file '{file}' in workspace '{WORKSPACE_FOLDER}'")
 
