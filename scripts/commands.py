--- conflicted
+++ resolved
@@ -1,11 +1,6 @@
 import browse
 import json
-<<<<<<< HEAD
-from memory.pinecone import PineconeMemory
-from memory.redismem import RedisMemory
-=======
 from memory import get_memory
->>>>>>> a34c51bf
 import datetime
 import agent_manager as agents
 import speak
@@ -58,15 +53,8 @@
 
 
 def execute_command(command_name, arguments):
-<<<<<<< HEAD
-    if cfg.memory_backend == "pinecone":
-        memory = PineconeMemory(cfg=cfg)
-    else:
-        memory = RedisMemory(cfg=cfg)
-=======
     memory = get_memory(cfg)
 
->>>>>>> a34c51bf
     try:
         if command_name == "google":
 
