import abc
import os
import openai
from dotenv import load_dotenv
# Load environment variables from .env file
load_dotenv()


class Singleton(abc.ABCMeta, type):
    """
    Singleton metaclass for ensuring only one instance of a class.
    """

    _instances = {}

    def __call__(cls, *args, **kwargs):
        if cls not in cls._instances:
            cls._instances[cls] = super(
                Singleton, cls).__call__(
                *args, **kwargs)
        return cls._instances[cls]


class AbstractSingleton(abc.ABC, metaclass=Singleton):
    pass


class Config(metaclass=Singleton):
    """
    Configuration class to store the state of bools for different scripts access.
    """

    def __init__(self):
        self.continuous_mode = False
        self.speak_mode = False
        # TODO - make these models be self-contained, using langchain, so we can configure them once and call it good 
        self.fast_llm_model = os.getenv("FAST_LLM_MODEL", "gpt-3.5-turbo") 
        self.smart_llm_model = os.getenv("SMART_LLM_MODEL", "gpt-4")
        self.fast_token_limit = int(os.getenv("FAST_TOKEN_LIMIT", 4000))
        self.smart_token_limit = int(os.getenv("SMART_TOKEN_LIMIT", 8000))
        
        self.openai_api_key = os.getenv("OPENAI_API_KEY")
        self.use_azure = False
        self.use_azure = os.getenv("USE_AZURE") == 'True'
        if self.use_azure:
            self.openai_api_base = os.getenv("OPENAI_API_BASE")
            self.openai_api_version = os.getenv("OPENAI_API_VERSION")
            self.openai_deployment_id = os.getenv("OPENAI_DEPLOYMENT_ID")
            openai.api_type = "azure"
            openai.api_base = self.openai_api_base
            openai.api_version = self.openai_api_version
        
        self.elevenlabs_api_key = os.getenv("ELEVENLABS_API_KEY")
        
        self.google_api_key = os.getenv("GOOGLE_API_KEY")
        self.custom_search_engine_id = os.getenv("CUSTOM_SEARCH_ENGINE_ID")

        self.pinecone_api_key = os.getenv("PINECONE_API_KEY")
        self.pinecone_region = os.getenv("PINECONE_ENV")

        self.image_provider = os.getenv("IMAGE_PROVIDER")
        self.huggingface_api_token = os.getenv("HUGGINGFACE_API_TOKEN")

        # User agent headers to use when browsing web
        # Some websites might just completely deny request with an error code if no user agent was found.
        self.user_agent_header = {"User-Agent":"Mozilla/5.0 (Macintosh; Intel Mac OS X 10_15_4) AppleWebKit/537.36 (KHTML, like Gecko) Chrome/83.0.4103.97 Safari/537.36"}
<<<<<<< HEAD
        self.redis_host = os.getenv("REDIS_HOST")
        self.redis_port = os.getenv("REDIS_PORT")
        self.redis_password = os.getenv("REDIS_PASSWORD")
        self.wipe_redis_on_start = os.getenv("WIPE_REDIS_ON_START", "True") == 'True'
        # Note that indexes must be created on db 0 in redis, this is not configureable.

        self.memory_backend = os.getenv("MEMORY_BACKEND", 'pinecone')
=======
        self.redis_host = os.getenv("REDIS_HOST", "localhost")
        self.redis_port = os.getenv("REDIS_PORT", "6379")
        self.redis_password = os.getenv("REDIS_PASSWORD", "")
        self.wipe_redis_on_start = os.getenv("WIPE_REDIS_ON_START", "True") == 'True'
        self.memory_index = os.getenv("MEMORY_INDEX", 'auto-gpt')
        # Note that indexes must be created on db 0 in redis, this is not configureable.

        self.memory_backend = os.getenv("MEMORY_BACKEND", 'local')
>>>>>>> a34c51bf
        # Initialize the OpenAI API client
        openai.api_key = self.openai_api_key

    def set_continuous_mode(self, value: bool):
        self.continuous_mode = value

    def set_speak_mode(self, value: bool):
        self.speak_mode = value

    def set_fast_llm_model(self, value: str):
        self.fast_llm_model = value

    def set_smart_llm_model(self, value: str):
        self.smart_llm_model = value

    def set_fast_token_limit(self, value: int):
        self.fast_token_limit = value

    def set_smart_token_limit(self, value: int):
        self.smart_token_limit = value

    def set_openai_api_key(self, value: str):
        self.openai_api_key = value
    
    def set_elevenlabs_api_key(self, value: str):
        self.elevenlabs_api_key = value
        
    def set_google_api_key(self, value: str):
        self.google_api_key = value
    
    def set_custom_search_engine_id(self, value: str):
        self.custom_search_engine_id = value

    def set_pinecone_api_key(self, value: str):
        self.pinecone_api_key = value

    def set_pinecone_region(self, value: str):
        self.pinecone_region = value<|MERGE_RESOLUTION|>--- conflicted
+++ resolved
@@ -64,15 +64,6 @@
         # User agent headers to use when browsing web
         # Some websites might just completely deny request with an error code if no user agent was found.
         self.user_agent_header = {"User-Agent":"Mozilla/5.0 (Macintosh; Intel Mac OS X 10_15_4) AppleWebKit/537.36 (KHTML, like Gecko) Chrome/83.0.4103.97 Safari/537.36"}
-<<<<<<< HEAD
-        self.redis_host = os.getenv("REDIS_HOST")
-        self.redis_port = os.getenv("REDIS_PORT")
-        self.redis_password = os.getenv("REDIS_PASSWORD")
-        self.wipe_redis_on_start = os.getenv("WIPE_REDIS_ON_START", "True") == 'True'
-        # Note that indexes must be created on db 0 in redis, this is not configureable.
-
-        self.memory_backend = os.getenv("MEMORY_BACKEND", 'pinecone')
-=======
         self.redis_host = os.getenv("REDIS_HOST", "localhost")
         self.redis_port = os.getenv("REDIS_PORT", "6379")
         self.redis_password = os.getenv("REDIS_PASSWORD", "")
@@ -81,7 +72,6 @@
         # Note that indexes must be created on db 0 in redis, this is not configureable.
 
         self.memory_backend = os.getenv("MEMORY_BACKEND", 'local')
->>>>>>> a34c51bf
         # Initialize the OpenAI API client
         openai.api_key = self.openai_api_key
 
