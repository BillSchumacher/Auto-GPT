--- conflicted
+++ resolved
@@ -50,18 +50,13 @@
         self.execute_local_commands = os.getenv('EXECUTE_LOCAL_COMMANDS', 'False') == 'True'
 
         if self.use_azure:
-<<<<<<< HEAD
             self.openai_api_base = os.getenv("OPENAI_AZURE_API_BASE")
             self.openai_api_version = os.getenv("OPENAI_AZURE_API_VERSION")
             self.openai_deployment_id = os.getenv("OPENAI_AZURE_DEPLOYMENT_ID")
             self.azure_chat_deployment_id = os.getenv("OPENAI_AZURE_CHAT_DEPLOYMENT_ID")
-            self.azure_embeddigs_deployment_id = os.getenv("OPENAI_AZURE_EMBEDDINGS_DEPLOYMENT_ID")
+            self.azure_embeddigs_deployment_id = os.getenv("OPENAI_AZURE_EMBEDDINGS_DEPLOYMENT_ID") 
+            self.load_azure_config()
             openai.api_type = os.getenv("OPENAI_API_TYPE", "azure")
-
-=======
-            self.load_azure_config()
-            openai.api_type = "azure"
->>>>>>> a3efbd0b
             openai.api_base = self.openai_api_base
             openai.api_version = self.openai_api_version
 
